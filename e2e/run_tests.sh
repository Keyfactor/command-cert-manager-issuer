#!/bin/bash

## =======================   LICENSE     ===================================
# Copyright © 2025 Keyfactor
#
# Licensed under the Apache License, Version 2.0 (the "License");
# you may not use this file except in compliance with the License.
# You may obtain a copy of the License at
#
#     http://www.apache.org/licenses/LICENSE-2.0
#
# Unless required by applicable law or agreed to in writing, software
# distributed under the License is distributed on an "AS IS" BASIS,
# WITHOUT WARRANTIES OR CONDITIONS OF ANY KIND, either express or implied.
# See the License for the specific language governing permissions and
# limitations under the License.

## ==========================================================================

## ======================= Description ===================================

# This script automates the deployment of the command-cert-manager-issuer
# and runs end-to-end tests to validate its functionality.
# This script is intended for use in a Minikube environment.
# This script can be run multiple times to test various scenarios.

## =======================================================================

## ======================= Requirements ===================================
# - Minikube running
# - Helm installed
# - Docker installed
# - kubectl installed
# - cmctl installed
# - cert-manager Helm chart available
## ===========================================================================

## ======================= How to run ===================================
# Enable the script to run:
# > chmod +x run_tests.sh
# Load the environment variables:
# > source .env
# Run the tests:
# > ./run_tests.sh
## ===========================================================================


IMAGE_REPO="keyfactor"
IMAGE_NAME="command-cert-manager-issuer"
# IMAGE_TAG="2.2.0-rc.9" # Uncomment if you want to use an existing image from the repository
IMAGE_TAG="local" # Uncomment if you want to build the image locally
FULL_IMAGE_NAME="${IMAGE_REPO}/${IMAGE_NAME}:${IMAGE_TAG}"

HELM_CHART_NAME="command-cert-manager-issuer"
#HELM_CHART_VERSION="2.1.0" # Uncomment if you want to use a specific version from the Helm repository
HELM_CHART_VERSION="local" # Uncomment if you want to use the local Helm chart

IS_LOCAL_DEPLOYMENT=$([ "$IMAGE_TAG" = "local" ] && echo "true" || echo "false")
IS_LOCAL_HELM=$([ "$HELM_CHART_VERSION" = "local" ] && echo "true" || echo "false")

# TODO: Handle both in the e2e tests
ISSUER_TYPE="Issuer"
CLUSTER_ISSUER_TYPE="ClusterIssuer"

#ISSUER_OR_CLUSTER_ISSUER="ClusterIssuer"
ISSUER_OR_CLUSTER_ISSUER="Issuer"
ISSUER_CR_NAME="issuer"
ISSUER_CRD_FQTN="issuers.command-issuer.keyfactor.com"
CLUSTER_ISSUER_CRD_FQTN="clusterissuers.command-issuer.keyfactor.com"

ENROLLMENT_PATTERN_ID=1
ENROLLMENT_PATTERN_NAME="Test Enrollment Pattern"

OWNER_ROLE_ID=2
OWNER_ROLE_NAME="InstanceOwner"

CHART_PATH="./deploy/charts/command-cert-manager-issuer"

CERT_MANAGER_VERSION="v1.17.0"

MANAGER_NAMESPACE="command-issuer-system"
CERT_MANAGER_NAMESPACE="cert-manager"
ISSUER_NAMESPACE="issuer-playground"

SIGNER_SECRET_NAME="auth-secret"
SIGNER_CA_SECRET_NAME="ca-secret"

CERTIFICATEREQUEST_CRD_FQTN="certificaterequests.cert-manager.io"


CR_CR_NAME="req"

set -e # Exit on any error

validate_env_present() {
    local env_var=$1
    local required=$2
    if [ -z "${!env_var}" ]; then
        if [ "$required" = "false" ]; then
            echo "ℹ️    Optional environment variable $env_var is not set. Continuing..."
            return 0
        fi
        echo "⚠️    Required environment variable $env_var. Please check your .env file or set it in your shell."
        echo "     Run: source .env or export $env_var=<value>"
        exit 1
    fi
}

check_env() {
    validate_env_present HOSTNAME true
    validate_env_present API_PATH true
    validate_env_present CERTIFICATE_TEMPLATE true
    validate_env_present CERTIFICATE_AUTHORITY_LOGICAL_NAME true
    validate_env_present OAUTH_TOKEN_URL true
    validate_env_present OAUTH_CLIENT_ID true
    validate_env_present OAUTH_CLIENT_SECRET true

    validate_env_present CERTIFICATE_AUTHORITY_HOSTNAME false
}

ns_exists () {
    local ns=$1
    if [ "$(kubectl get namespace -o json | jq --arg namespace "$ns" -e '.items[] | select(.metadata.name == $namespace) | .metadata.name')" ]; then
        return 0
    fi
    return 1
}

helm_exists () {
    local namespace=$1
    local chart_name=$2
    if helm list -n "$namespace" | grep -q "$chart_name"; then
        return 0
    fi
    return 1
}

cr_exists () {
    local fqtn=$1
    local ns=$2
    local name=$3
    if [ "$(kubectl -n "$ns" get "$fqtn" -o json | jq --arg name "$name" -e '.items[] | select(.metadata.name == $name) | .metadata.name')" ]; then
        echo "$fqtn exists called $name in $ns"
        return 0
    fi
    return 1
}

secret_exists () {
    local ns=$1
    local name=$2
    if [ "$(kubectl -n "$ns" get secret -o json | jq --arg name "$name" -e '.items[] | select(.metadata.name == $name) | .metadata.name')" ]; then
        echo "secret exists called $name in $ns"
        return 0
    fi
    return 1
}

install_cert_manager() {
    echo "📦 Installing cert-manager..."

    # Add jetstack repository if not already added
    if ! helm repo list | grep -q jetstack; then
        echo "Adding jetstack Helm repository..."
        helm repo add jetstack https://charts.jetstack.io
    fi

    helm repo update

    echo "Installing cert-manager version ${CERT_MANAGER_VERSION}..."

    helm install cert-manager jetstack/cert-manager \
        --namespace ${CERT_MANAGER_NAMESPACE} \
        --create-namespace \
        --version ${CERT_MANAGER_VERSION} \
        --set crds.enabled=true \
        --wait

    echo "✅ cert-manager installed successfully"
}

install_cert_manager_issuer() {
    echo "📦 Installing instance of $IMAGE_NAME with tag $IMAGE_TAG..."
    
    
    if [[ "$IS_LOCAL_HELM" == "true" ]]; then
        CHART_PATH=$CHART_PATH

        # Checking if chart path exists
        if [ ! -d "$CHART_PATH" ]; then
            echo "⚠️ Chart path not found at ${CHART_PATH}. Are you in the correct directory?"
            exit 1
        fi

        VERSION_PARAM=""
    else
        CHART_PATH="command-issuer/command-cert-manager-issuer"
        echo "Using Helm chart from repository for version ${HELM_CHART_VERSION}: $CHART_PATH..."
        VERSION_PARAM="--version ${HELM_CHART_VERSION}"
    fi

    # Only set the image repository parameter if we are deploying locally
    if [[ "$IS_LOCAL_DEPLOYMENT" == "true" ]]; then
        IMAGE_REPO_PARAM="--set image.repository=${IMAGE_REPO}/${IMAGE_NAME}"
    else
        IMAGE_REPO_PARAM=""
    fi
    
    # Helm chart could be out of date for release candidates, so we will install from
    # the chart defined in the repository.
    helm install $IMAGE_NAME ${CHART_PATH} \
        --namespace ${MANAGER_NAMESPACE} \
        $VERSION_PARAM \
        $IMAGE_REPO_PARAM \
        --set "fullnameOverride=${IMAGE_NAME}" \
        --set image.tag=${IMAGE_TAG} \
        --set image.pullPolicy=Never \
        --wait
        
    echo "✅ $IMAGE_NAME installed successfully"
}

create_issuer() {
    echo "🔐 Creating issuer resource..."

    secretJson='{}'
    secretJson=$(echo "$secretJson" | jq --arg version "v1" '.apiVersion = $version')
    secretJson=$(echo "$secretJson" | jq --arg kind "Secret" '.kind = $kind')
    secretJson=$(echo "$secretJson" | jq --arg name "$SIGNER_SECRET_NAME" '.metadata.name = $name')

    # OAuth credentials
    secretJson=$(echo "$secretJson" | jq --arg type "Opaque" '.type = $type')
    secretJson=$(echo "$secretJson" | jq --arg val "$OAUTH_TOKEN_URL" '.stringData.tokenUrl = $val')
    secretJson=$(echo "$secretJson" | jq --arg val "$OAUTH_CLIENT_ID" '.stringData.clientId = $val')
    secretJson=$(echo "$secretJson" | jq --arg val "$OAUTH_CLIENT_SECRET" '.stringData.clientSecret = $val')
    secretJson=$(echo "$secretJson" | jq --arg val "$OAUTH_AUDIENCE" '.stringData.audience = $val')
    secretJson=$(echo "$secretJson" | jq --arg val "$OAUTH_SCOPES" '.stringData.scopes = $val')

    echo "Creating secret called $SIGNER_SECRET_NAME in namespace $MANAGER_NAMESPACE"
    if ! echo "$secretJson" | yq -P | kubectl -n "$MANAGER_NAMESPACE" apply -f -; then
        echo "Failed to create $SIGNER_SECRET_NAME"
        return 1
    fi

    kubectl -n "$ISSUER_NAMESPACE" apply -f - <<EOF
apiVersion: command-issuer.keyfactor.com/v1alpha1
kind: Issuer
metadata:
  name: "$ISSUER_CR_NAME"
spec:
  hostname: "$HOSTNAME"
  apiPath: "$API_PATH"
  commandSecretName: "$SIGNER_SECRET_NAME"
  certificateTemplate: "$CERTIFICATE_TEMPLATE"
  certificateAuthorityLogicalName: "$CERTIFICATE_AUTHORITY_LOGICAL_NAME"
  certificateAuthorityHostname: "$CERTIFICATE_AUTHORITY_HOSTNAME"
EOF


    echo "✅ Issuer resources created successfully"
}

create_cluster_issuer() {
    echo "🔐 Creating cluster issuer resource..."

    secretJson='{}'
    secretJson=$(echo "$secretJson" | jq --arg version "v1" '.apiVersion = $version')
    secretJson=$(echo "$secretJson" | jq --arg kind "Secret" '.kind = $kind')
    secretJson=$(echo "$secretJson" | jq --arg name "$SIGNER_SECRET_NAME" '.metadata.name = $name')

    # OAuth credentials
    secretJson=$(echo "$secretJson" | jq --arg type "Opaque" '.type = $type')
    secretJson=$(echo "$secretJson" | jq --arg val "$OAUTH_TOKEN_URL" '.stringData.tokenUrl = $val')
    secretJson=$(echo "$secretJson" | jq --arg val "$OAUTH_CLIENT_ID" '.stringData.clientId = $val')
    secretJson=$(echo "$secretJson" | jq --arg val "$OAUTH_CLIENT_SECRET" '.stringData.clientSecret = $val')
    secretJson=$(echo "$secretJson" | jq --arg val "$OAUTH_AUDIENCE" '.stringData.audience = $val')
    secretJson=$(echo "$secretJson" | jq --arg val "$OAUTH_SCOPES" '.stringData.scopes = $val')

    echo "Creating secret called $SIGNER_SECRET_NAME in namespace $MANAGER_NAMESPACE"
    if ! echo "$secretJson" | yq -P | kubectl -n "$MANAGER_NAMESPACE" apply -f -; then
        echo "Failed to create $SIGNER_SECRET_NAME"
        return 1
    fi

    kubectl -n "$ISSUER_NAMESPACE" apply -f - <<EOF
apiVersion: command-issuer.keyfactor.com/v1alpha1
kind: ClusterIssuer
metadata:
  name: "$ISSUER_CR_NAME"
spec:
  hostname: "$HOSTNAME"
  apiPath: "$API_PATH"
  commandSecretName: "$SIGNER_SECRET_NAME"
  certificateTemplate: "$CERTIFICATE_TEMPLATE"
  certificateAuthorityLogicalName: "$CERTIFICATE_AUTHORITY_LOGICAL_NAME"
  certificateAuthorityHostname: "$CERTIFICATE_AUTHORITY_HOSTNAME"
EOF


    echo "✅ Issuer resources created successfully"
}

delete_issuers() {
    echo "🗑️ Deleting issuer resources..."

    if cr_exists "$ISSUER_CRD_FQTN" "$ISSUER_NAMESPACE" "$ISSUER_CR_NAME"; then
        echo "Deleting Issuer $ISSUER_CRD_FQTN called $ISSUER_CR_NAME in $ISSUER_NAMESPACE"
        kubectl -n "$ISSUER_NAMESPACE" delete "$ISSUER_CRD_FQTN" "$ISSUER_CR_NAME"
    fi
    if cr_exists "$CLUSTER_ISSUER_CRD_FQTN" "$ISSUER_NAMESPACE" "$ISSUER_CR_NAME"; then
        echo "Deleting ClusterIssuer $CLUSTER_ISSUER_CRD_FQTN called $ISSUER_CR_NAME in $ISSUER_NAMESPACE"
        kubectl -n "$ISSUER_NAMESPACE" delete "$CLUSTER_ISSUER_CRD_FQTN" "$ISSUER_CR_NAME"
    fi
    if secret_exists "$MANAGER_NAMESPACE" "$SIGNER_SECRET_NAME" ; then
        echo "Deleting authentication secret called $SIGNER_SECRET_NAME"
        kubectl -n "$MANAGER_NAMESPACE" delete secret "$SIGNER_SECRET_NAME"
    fi
    if secret_exists "$MANAGER_NAMESPACE" "$SIGNER_CA_SECRET_NAME" ; then
        echo "Deleting CA secret called $SIGNER_CA_SECRET_NAME"
        kubectl -n "$MANAGER_NAMESPACE" delete secret "$SIGNER_CA_SECRET_NAME"
    fi

    echo "✅ Issuer resources deleted successfully"
}

create_certificate_request() {
    local issuer_type=$1

    local cn=$(openssl rand -hex 12)

    echo "Generating a certificate request for issuer type: $issuer_type. CN: $cn"

    openssl req -new \
                -newkey rsa:2048 \
                -nodes \
                -keyout random.key \
                -out random.csr \
                -subj "/CN=$cn" > /dev/null 2>&1

    kubectl -n "$ISSUER_NAMESPACE" apply -f - <<EOF
apiVersion: cert-manager.io/v1
kind: CertificateRequest
metadata:
    name: $CR_CR_NAME
    # annotations:
    #     metadata.command-issuer.keyfactor.com/TestField: "How did we get here"
spec:
    request: "$(base64 -i random.csr | tr -d '\n' | tr -d '\r')"
    isCA: false
    usages:
    - signing
    - digital signature
    - server auth
    # 90 days
    duration: 2160h
    issuerRef:
        name: $ISSUER_CR_NAME
        group: command-issuer.keyfactor.com
        kind: $issuer_type
EOF
        
        rm random.csr random.key
        echo "Certificate request created successfully."
}

delete_certificate_request() {
    echo "🗑️ Deleting certificate request..."

    if cr_exists $CERTIFICATEREQUEST_CRD_FQTN "$ISSUER_NAMESPACE" "$CR_CR_NAME"; then
        echo "Deleting CertificateRequest called $CR_CR_NAME in $ISSUER_NAMESPACE"
        kubectl -n "$ISSUER_NAMESPACE" delete certificaterequest "$CR_CR_NAME"
    else
        echo "⚠️ CertificateRequest $CR_CR_NAME not found in $ISSUER_NAMESPACE"
    fi

    echo "✅ Certificate request deleted successfully"
}

regenerate_certificate_request() {
    local issuer_type=$1
    delete_certificate_request
    create_certificate_request $issuer_type 
}

approve_certificate_request() {
    echo "🔍 Approving certificate request..."

    if cr_exists $CERTIFICATEREQUEST_CRD_FQTN "$ISSUER_NAMESPACE" "$CR_CR_NAME"; then
        cmctl -n $ISSUER_NAMESPACE approve $CR_CR_NAME
        echo "Certificate request approved successfully."
    else
        echo "⚠️ CertificateRequest $CR_CR_NAME not found in $ISSUER_NAMESPACE"
    fi
}

check_certificate_request_status() {
    echo "🔎 Checking certificate request status..."

    if [[ ! $(kubectl wait --for=condition=Ready certificaterequest/$CR_CR_NAME -n $ISSUER_NAMESPACE --timeout=30s) ]]; then
        echo "⚠️  Certificate request did not become ready within the timeout period."
        echo "Check the Issuer / Command Issuer logs for errors. Check the configuration of your Issuer or CertificateRequest resources."
        echo "🚫 Test failed"
        exit 1
    fi

    echo "✅ Certificate request was issued successfully."
}

delete_issuer_specification_field() {
    local field_name=$1
    local issuer_or_cluster_issuer=$2

    local target=$ISSUER_CRD_FQTN
    if [[ $issuer_or_cluster_issuer == "ClusterIssuer" ]]; then
        target=$CLUSTER_ISSUER_CRD_FQTN
    fi

    echo "Deleting $target specification field: $field_name"

    kubectl -n "$ISSUER_NAMESPACE" patch $target $ISSUER_CR_NAME --type='json' -p="[{\"op\": \"remove\", \"path\": \"/spec/$field_name\"}]"

    if [ $? -ne 0 ]; then
        echo "⚠️ Failed to delete issuer specification field: $field_name"
        return 1
    fi

    echo "✅ Issuer specification field deleted successfully."
}

add_issuer_specification_field() {
    local field_name=$1
    local field_value=$2
    local issuer_or_cluster_issuer=$3

<<<<<<< HEAD
    resolved_value=""

    # if field is strictly numeric, add the field as numeric. Otherwise, treat as string
    if [[ $field_value =~ ^[0-9]+$ ]]; then
        resolved_value=$field_value
    else
        resolved_value="\"$field_value\""
    fi

    local target=$ISSUER_CRD_FQTN
    if [[ $issuer_or_cluster_issuer == "ClusterIssuer" ]]; then
        target=$CLUSTER_ISSUER_CRD_FQTN
    fi

    echo "Adding $target specification field: $field_name with value: $field_value"


    kubectl -n "$ISSUER_NAMESPACE" patch $target $ISSUER_CR_NAME --type='json' -p="[{\"op\": \"add\", \"path\": \"/spec/$field_name\", \"value\": $field_value}]"
=======
    kubectl -n "$ISSUER_NAMESPACE" patch $ISSUER_CRD_FQTN $ISSUER_CR_NAME --type='json' -p="[{\"op\": \"add\", \"path\": \"/spec/$field_name\", \"value\": $field_value}]"
>>>>>>> 8a14a72f

    echo "✅ Issuer specification field added successfully."
}

annotate_certificate_request() {
    local annotation_key=$1
    local annotation_value=$2

    echo "Annotating certificate request with $annotation_key: $annotation_value"

    kubectl -n "$ISSUER_NAMESPACE" annotate certificaterequest/$CR_CR_NAME "$annotation_key"="$annotation_value" --overwrite

    if [ $? -ne 0 ]; then
        echo "⚠️ Failed to annotate certificate request with $annotation_key"
        return 1
    fi

    echo "✅ Certificate request annotated successfully."
}

regenerate_issuer() {
    echo "🔄 Regenerating issuer..."
    delete_issuers
    create_issuer

    # Run health check on issuer
    echo "🔍 Checking issuer health..."
    kubectl -n ${ISSUER_NAMESPACE} wait --for=condition=Ready $ISSUER_CRD_FQTN/$ISSUER_CR_NAME --timeout=60s
    echo "✅ Issuer is healthy and ready for requests."
}

regenerate_cluster_issuer() {
    echo "🔄 Regenerating cluster issuer..."
    delete_issuers
    create_cluster_issuer

    # Run health check on issuer
    echo "🔍 Checking cluster issuer health..."
    kubectl -n ${ISSUER_NAMESPACE} wait --for=condition=Ready $CLUSTER_ISSUER_CRD_FQTN/$ISSUER_CR_NAME --timeout=60s
    echo "✅ ClusterIssuer is healthy and ready for requests."
}



# ================= BEGIN: Resource Deployment =====================

check_env

# Move the execution context to the parent directory
cd ..

echo "⚙️ Local image deployment: ${IS_LOCAL_DEPLOYMENT}"
echo "⚙️ Local Helm chart: ${IS_LOCAL_HELM}"

if ! minikube status &> /dev/null; then
    echo "Error: Minikube is not running. Please start it with 'minikube start'"
    exit 1
fi

kubectl config use-context minikube
echo "Connected to Kubernetes context: $(kubectl config current-context)..."

# 1. Connect to minikube Docker env
echo "📡 Connecting to Minikube Docker environment..."
eval $(minikube docker-env)
echo "🚀 Starting deployment to Minikube..."

# 2. Deploy cert-manager Helm chart if not exists
echo "🔐 Checking for cert-manager installation..."
if ! helm_exists $CERT_MANAGER_NAMESPACE cert-manager; then
    install_cert_manager
else
    echo "✅ cert-manager already installed"
fi

# 3. Create command-cert-manager-issuer namespace if it doesn't exist
kubectl create namespace ${MANAGER_NAMESPACE} --dry-run=client -o yaml | kubectl apply -f -

# 4. Build the command-cert-manager-issuer Docker image
# This step is only needed if the image tag is "local"
if "$IS_LOCAL_DEPLOYMENT" = "true"; then
    echo "🐳 Building ${FULL_IMAGE_NAME} Docker image..."
    docker build -t ${FULL_IMAGE_NAME} .
    echo "✅ Docker image built successfully"

    echo "📦 Listing Docker images..."
    docker images --format "table {{.Repository}}\t{{.Tag}}\t{{.CreatedAt}}\t{{.Size}}" | head -11
fi

# 5. Deploy the command-cert-manager-issuer Helm chart if not exists
echo "🎛️  Checking for $IMAGE_NAME installation..."

# Check if the helm release exists. If so, destroy it. This ensures our Helm chart is always up to date.
if helm_exists $MANAGER_NAMESPACE $IMAGE_NAME; then
    echo "💣 Uninstalling $IMAGE_NAME..."
    helm uninstall $IMAGE_NAME -n ${MANAGER_NAMESPACE}
fi

install_cert_manager_issuer

# Find the deployment name (assuming it follows a pattern)
DEPLOYMENT_NAME=$(kubectl get deployments -n ${MANAGER_NAMESPACE} -o jsonpath='{.items[0].metadata.name}' 2>/dev/null || echo "$IMAGE_NAME")

if kubectl get deployment ${DEPLOYMENT_NAME} -n ${MANAGER_NAMESPACE} >/dev/null 2>&1; then
    # Patch the deployment
    kubectl patch deployment ${DEPLOYMENT_NAME} -n ${MANAGER_NAMESPACE} -p "{
        \"spec\": {
            \"template\": {
                \"spec\": {
                    \"containers\": [{
                        \"name\": \"${IMAGE_NAME}\",
                        \"image\": \"${FULL_IMAGE_NAME}\",
                        \"imagePullPolicy\": \"Never\"
                    }]
                }
            }
        }
    }"
    
    # Rollout deployment changes and apply the patch
    kubectl rollout restart deployment/${DEPLOYMENT_NAME} -n ${MANAGER_NAMESPACE}
    kubectl rollout status deployment/${DEPLOYMENT_NAME} -n ${MANAGER_NAMESPACE} --timeout=300s

    
    echo "✅ Deployment patched and rolled out successfully"
else
    echo "⚠️  Deployment ${DEPLOYMENT_NAME} not found. The Helm chart might use a different naming convention."
    echo "Available deployments in ${MANAGER_NAMESPACE}:"
    kubectl get deployments -n ${MANAGER_NAMESPACE}
fi

echo ""
echo "🎉 Deployment complete!"
echo ""

# Delete stray CertificateRequest resources from previous runs
delete_certificate_request
echo ""

# Deploy Issuer
echo "🔐 Deploying $ISSUER_NAMESPACE namespace if not exists..."
kubectl create namespace ${ISSUER_NAMESPACE} --dry-run=client -o yaml | kubectl apply -f -
regenerate_issuer
echo "✅ $ISSUER_NAMESPACE namespace is ready"
echo ""


echo ""
echo "✅ Resource deployment completed. Ready to start running tests!"
# ================= END: Resource Deployment =====================
#
#
#
#
#
#
#
#
# ================= BEGIN: Test Execution ========================
echo "🚀 Running E2E tests..."
echo ""

## ===================  BEGIN: Issuer & ClusterIssuer Tests    ============================

echo "🧪💬 Test 1: A generated certificate request should be successfully issued by Issuer."
regenerate_issuer
regenerate_certificate_request Issuer
approve_certificate_request
check_certificate_request_status
echo "🧪✅ Test 1 completed successfully."
echo ""

echo "🧪💬 Test 1a: A generated certificate request should be successfully issued by ClusterIssuer."
regenerate_cluster_issuer
regenerate_certificate_request ClusterIssuer
approve_certificate_request
check_certificate_request_status
echo "🧪✅ Test 1a completed successfully."
echo ""

echo "🧪💬 Test 2: Add EnrollmentPatternId to Issuer resource"
regenerate_issuer
delete_issuer_specification_field certificateTemplate Issuer
add_issuer_specification_field enrollmentPatternId $ENROLLMENT_PATTERN_ID Issuer
regenerate_certificate_request Issuer
approve_certificate_request
check_certificate_request_status
echo "🧪✅ Test 2 completed successfully."
echo ""

echo "🧪💬 Test 2a: Add EnrollmentPatternId to ClusterIssuer resource"
regenerate_cluster_issuer
delete_issuer_specification_field certificateTemplate ClusterIssuer
add_issuer_specification_field enrollmentPatternId $ENROLLMENT_PATTERN_ID ClusterIssuer
regenerate_certificate_request ClusterIssuer
approve_certificate_request
check_certificate_request_status
echo "🧪✅ Test 2a completed successfully."
echo ""

echo "🧪💬 Test 3: Add EnrollmentPatternName to Issuer resource"
regenerate_issuer
delete_issuer_specification_field certificateTemplate Issuer
add_issuer_specification_field enrollmentPatternName "$ENROLLMENT_PATTERN_NAME" Issuer
regenerate_certificate_request Issuer
approve_certificate_request
check_certificate_request_status
echo "🧪✅ Test 3 completed successfully."
echo ""

echo "🧪💬 Test 3a: Add EnrollmentPatternName to ClusterIssuer resource"
regenerate_cluster_issuer
delete_issuer_specification_field certificateTemplate ClusterIssuer
add_issuer_specification_field enrollmentPatternName "$ENROLLMENT_PATTERN_NAME" ClusterIssuer
regenerate_certificate_request ClusterIssuer
approve_certificate_request
check_certificate_request_status
echo "🧪✅ Test 3a completed successfully."
echo ""

echo "🧪💬 Test 4: Add OwnerRoleId to Issuer resource"
regenerate_issuer
add_issuer_specification_field ownerRoleId "$OWNER_ROLE_ID" Issuer
regenerate_certificate_request Issuer
approve_certificate_request
check_certificate_request_status
echo "🧪✅ Test 4 completed successfully."
echo ""

echo "🧪💬 Test 4a: Add OwnerRoleId to ClusterIssuer resource"
regenerate_cluster_issuer
add_issuer_specification_field ownerRoleId "$OWNER_ROLE_ID" ClusterIssuer
regenerate_certificate_request ClusterIssuer
approve_certificate_request
check_certificate_request_status
echo "🧪✅ Test 4a completed successfully."
echo ""

echo "🧪💬 Test 5: Add OwnerRoleName to Issuer resource"
regenerate_issuer
add_issuer_specification_field ownerRoleName "$OWNER_ROLE_NAME" Issuer
regenerate_certificate_request Issuer
approve_certificate_request
check_certificate_request_status
echo "🧪✅ Test 5 completed successfully."
echo ""

echo "🧪💬 Test 5a: Add OwnerRoleName to ClusterIssuer resource"
regenerate_cluster_issuer
add_issuer_specification_field ownerRoleName "$OWNER_ROLE_NAME" ClusterIssuer
regenerate_certificate_request ClusterIssuer
approve_certificate_request
check_certificate_request_status
echo "🧪✅ Test 5a completed successfully."
echo ""

echo "🧪💬 Test 6: Adding OwnerRoleId and OwnerRoleName to Issuer will have OwnerRoleId take precedence"
regenerate_issuer
add_issuer_specification_field ownerRoleId "$OWNER_ROLE_ID" Issuer
add_issuer_specification_field ownerRoleName "SomeRandomRoleName" Issuer
regenerate_certificate_request Issuer
approve_certificate_request
check_certificate_request_status
echo "🧪✅ Test 6 completed successfully."
echo ""

## ===================  END: Issuer & ClusterIssuer Tests    ============================

## ===================  BEGIN: Annotation Tests    ============================

echo "🧪💬 Test 100: Annotate CertificateRequest with certificateTemplate"
regenerate_issuer
delete_issuer_specification_field certificateTemplate Issuer
add_issuer_specification_field certificateTemplate "SomeDefaultTemplate" Issuer # This is a placeholder, will be overridden by annotation
regenerate_certificate_request Issuer
annotate_certificate_request "command-issuer.keyfactor.com/certificateTemplate" "$CERTIFICATE_TEMPLATE"
approve_certificate_request
check_certificate_request_status
echo "🧪✅ Test 100 completed successfully."
echo ""

echo "🧪💬 Test 101: Annotate CertificateRequest with enrollmentPatternId"
regenerate_issuer
delete_issuer_specification_field certificateTemplate Issuer
add_issuer_specification_field enrollmentPatternId 12345678 Issuer # This is a placeholder, will be overridden by annotation
regenerate_certificate_request Issuer
annotate_certificate_request "command-issuer.keyfactor.com/enrollmentPatternId" "$ENROLLMENT_PATTERN_ID"
approve_certificate_request
check_certificate_request_status
echo "🧪✅ Test 101 completed successfully."
echo ""

echo "🧪💬 Test 102: Annotate CertificateRequest with enrollmentPatternName"
regenerate_issuer
delete_issuer_specification_field certificateTemplate Issuer
add_issuer_specification_field enrollmentPatternName "SomeDefaultPattern" Issuer # This is a placeholder, will be overridden by annotation
regenerate_certificate_request Issuer
annotate_certificate_request "command-issuer.keyfactor.com/enrollmentPatternName" "$ENROLLMENT_PATTERN_NAME"
approve_certificate_request
check_certificate_request_status
echo "🧪✅ Test 102 completed successfully."
echo ""

echo "🧪💬 Test 103: Annotate CertificateRequest with ownerRoleId"
regenerate_issuer
add_issuer_specification_field ownerRoleId 12345678 Issuer # This is a placeholder, will be overridden by annotation
regenerate_certificate_request Issuer
annotate_certificate_request "command-issuer.keyfactor.com/ownerRoleId" "$OWNER_ROLE_ID"
approve_certificate_request
check_certificate_request_status
echo "🧪✅ Test 103 completed successfully."
echo ""

echo "🧪💬 Test 104: Annotate CertificateRequest with ownerRoleName"
regenerate_issuer
add_issuer_specification_field ownerRoleName "SomeDefaultName" Issuer # This is a placeholder, will be overridden by annotation
regenerate_certificate_request Issuer
annotate_certificate_request "command-issuer.keyfactor.com/ownerRoleName" "$OWNER_ROLE_NAME"
approve_certificate_request
check_certificate_request_status
echo "🧪✅ Test 104 completed successfully."
echo ""

echo "🎉🎉🎉 Tests have completed successfully!"

## ===================  END: Annotation Tests    ============================

# ================= END: Test Execution ========================<|MERGE_RESOLUTION|>--- conflicted
+++ resolved
@@ -432,16 +432,6 @@
     local field_value=$2
     local issuer_or_cluster_issuer=$3
 
-<<<<<<< HEAD
-    resolved_value=""
-
-    # if field is strictly numeric, add the field as numeric. Otherwise, treat as string
-    if [[ $field_value =~ ^[0-9]+$ ]]; then
-        resolved_value=$field_value
-    else
-        resolved_value="\"$field_value\""
-    fi
-
     local target=$ISSUER_CRD_FQTN
     if [[ $issuer_or_cluster_issuer == "ClusterIssuer" ]]; then
         target=$CLUSTER_ISSUER_CRD_FQTN
@@ -449,11 +439,7 @@
 
     echo "Adding $target specification field: $field_name with value: $field_value"
 
-
     kubectl -n "$ISSUER_NAMESPACE" patch $target $ISSUER_CR_NAME --type='json' -p="[{\"op\": \"add\", \"path\": \"/spec/$field_name\", \"value\": $field_value}]"
-=======
-    kubectl -n "$ISSUER_NAMESPACE" patch $ISSUER_CRD_FQTN $ISSUER_CR_NAME --type='json' -p="[{\"op\": \"add\", \"path\": \"/spec/$field_name\", \"value\": $field_value}]"
->>>>>>> 8a14a72f
 
     echo "✅ Issuer specification field added successfully."
 }
